name: azure_metrics
title: Azure Resource Metrics
<<<<<<< HEAD
version: "1.1.0"
=======
version: 1.1.1
release: ga
>>>>>>> 85b68c99
description: Collect metrics from Azure resources with Elastic Agent.
type: integration
icons:
  - src: /img/azure_metrics_logo.png
    title: logo docker
    size: 32x32
    type: image/svg+xml
screenshots:
  - src: /img/azure_metrics-vm-overview.png
    title: Azure VM metrics overview
    size: 5120x2562
    type: image/png
format_version: "3.0.0"
categories:
  - observability
  - azure
conditions:
<<<<<<< HEAD
  kibana:
    version: "^8.9.0"
  elastic:
    subscription: basic
=======
  kibana.version: "^8.10.2"
>>>>>>> 85b68c99
vars:
  - name: client_id
    type: text
    title: Client ID
    multi: false
    required: true
    show_user: true
  - name: client_secret
    type: text
    title: Client Secret
    multi: false
    required: true
    show_user: true
  - name: tenant_id
    type: text
    title: Tenant ID
    multi: false
    required: true
    show_user: true
  - name: subscription_id
    type: text
    title: Subscription ID
    multi: false
    required: true
    show_user: true
  - name: refresh_list_interval
    type: text
    title: Refresh list interval
    multi: false
    required: false
    show_user: true
    default: 600s
  - name: resource_manager_endpoint
    type: text
    title: Resource Manager Endpoint
    multi: false
    required: false
    show_user: true
  - name: active_directory_endpoint
    type: text
    title: Active Directory Endpoint
    multi: false
    required: false
    show_user: true
policy_templates:
  - name: monitor
    title: Azure Monitor Metrics
    description: Collect metrics from Azure Monitor with Elastic Agent.
    data_streams:
      - monitor
    inputs:
      - type: "azure/metrics"
        title: "Collect Azure Monitor metrics"
        description: "Collecting Collects Azure Monitor metrics"
        input_group: metrics
    icons:
      - src: /img/monitor_logo.png
        title: logo azure
        size: 32x32
        type: image/svg+xml
    screenshots:
      - src: /img/azure_metrics-vm-overview.png
        title: Azure VM metrics overview
        size: 5002x2666
        type: image/png
  - name: compute_vm
    title: Azure Virtual Machines Metrics
    description: Collect metrics from Azure Virtual Machines with Elastic Agent.
    data_streams:
      - compute_vm
    inputs:
      - type: "azure/metrics"
        title: "Collect Azure Virtual Machines metrics"
        description: "Collecting Azure Virtual Machines metrics"
        input_group: metrics
    icons:
      - src: /img/compute_vm_logo.png
        title: logo azure
        size: 32x32
        type: image/svg+xml
    screenshots:
      - src: /img/azure_metrics-vm-overview.png
        title: Azure VM metrics overview
        size: 5002x2666
        type: image/png
  - name: compute_vm_scaleset
    title: Azure Virtual Machines Scaleset Metrics
    description: Collect metrics from Azure Virtual Machine Scalesets with Elastic Agent.
    data_streams:
      - compute_vm_scaleset
    inputs:
      - type: "azure/metrics"
        title: "Collect Azure Virtual Machines Scaleset metrics"
        description: "Collecting Azure Virtual Machines Scaleset metrics"
        input_group: metrics
    icons:
      - src: /img/compute_vm_scaleset_logo.png
        title: logo azure
        size: 32x32
        type: image/svg+xml
    screenshots:
      - src: /img/azure_metrics-vmss-overview.png
        title: Azure VMSS metrics overview
        size: 5002x2666
        type: image/png
  - name: container_registry
    title: Azure Container Registry Metrics
    description: Collect metrics from Azure Container Registry with Elastic Agent.
    data_streams:
      - container_registry
    categories:
      - containers
    inputs:
      - type: "azure/metrics"
        title: "Collect Azure Container Registry metrics"
        description: "Collecting Azure Container Registry metrics"
        input_group: metrics
    icons:
      - src: /img/container_registry_logo.png
        title: logo azure
        size: 32x32
        type: image/svg+xml
    screenshots:
      - src: /img/azure_metrics-container-registry-overview.png
        title: Azure Container Registry metrics overview
        size: 5002x2666
        type: image/png
  - name: container_instance
    title: Azure Container Instance Metrics
    description: Collect metrics from Azure Container Instances with Elastic Agent.
    data_streams:
      - container_instance
    categories:
      - containers
    inputs:
      - type: "azure/metrics"
        title: "Collect Azure Container Instance metrics"
        description: "Collecting Azure Container Instance metrics"
        input_group: metrics
    icons:
      - src: /img/container_instance_logo.png
        title: logo azure
        size: 32x32
        type: image/svg+xml
    screenshots:
      - src: /img/azure_metrics-container-instance-overview.png
        title: Azure Container Instance metrics overview
        size: 5002x2666
        type: image/png
  - name: container_service
    title: Azure Container Service Metrics
    description: Collect metrics from Azure Container Service with Elastic Agent.
    data_streams:
      - container_service
    categories:
      - containers
    inputs:
      - type: "azure/metrics"
        title: "Collect Azure Container Service metrics"
        description: "Collecting Azure Container Service metrics"
        input_group: metrics
    icons:
      - src: /img/container_service_logo.png
        title: logo azure
        size: 32x32
        type: image/svg+xml
    screenshots:
      - src: /img/azure_metrics-container-service-overview.png
        title: Azure Container Service metrics overview
        size: 5002x2666
        type: image/png
  - name: database_account
    title: Azure Database Account Metrics
    description: Collect metrics from Azure Database accounts with Elastic Agent.
    data_streams:
      - database_account
    categories:
      - datastore
    inputs:
      - type: "azure/metrics"
        title: "Collect Azure Database Account metrics"
        description: "Collecting Azure Database Account metrics"
        input_group: metrics
    icons:
      - src: /img/database_account_logo.png
        title: logo azure
        size: 32x32
        type: image/svg+xml
    screenshots:
      - src: /img/azure_metrics-database-account-overview.png
        title: Azure Database Account metrics overview
        size: 5002x2666
        type: image/png
  - name: storage_account
    title: Azure Storage Account Metrics
    description: Collect metrics from Azure Storage accounts with Elastic Agent.
    data_streams:
      - storage_account
    inputs:
      - type: "azure/metrics"
        title: "Collect Azure Storage Account metrics"
        description: "Collecting Azure Storage Account metrics"
        input_group: metrics
    icons:
      - src: /img/storage_account_logo.png
        title: logo azure
        size: 32x32
        type: image/svg+xml
    screenshots:
      - src: /img/azure_metrics-storage-account-overview.png
        title: Azure Storage Account metrics overview
        size: 5002x2666
        type: image/png
owner:
  github: elastic/obs-cloud-monitoring
  type: elastic<|MERGE_RESOLUTION|>--- conflicted
+++ resolved
@@ -1,11 +1,6 @@
 name: azure_metrics
 title: Azure Resource Metrics
-<<<<<<< HEAD
-version: "1.1.0"
-=======
-version: 1.1.1
-release: ga
->>>>>>> 85b68c99
+version: "1.2.0"
 description: Collect metrics from Azure resources with Elastic Agent.
 type: integration
 icons:
@@ -23,14 +18,10 @@
   - observability
   - azure
 conditions:
-<<<<<<< HEAD
   kibana:
-    version: "^8.9.0"
+    version: "^8.10.2"
   elastic:
     subscription: basic
-=======
-  kibana.version: "^8.10.2"
->>>>>>> 85b68c99
 vars:
   - name: client_id
     type: text
