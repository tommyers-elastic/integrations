name: docker
title: Docker
<<<<<<< HEAD
version: "2.9.0"
=======
version: 2.9.0
release: ga
>>>>>>> 7dd75d05
description: Collect metrics and logs from Docker instances with Elastic Agent.
type: integration
icons:
  - src: /img/logo_docker.svg
    title: logo docker
    size: 32x32
    type: image/svg+xml
screenshots:
  - src: /img/docker-overview.png
    title: Docker Overview
    size: 5120x2562
    type: image/png
format_version: "3.0.0"
categories:
  - observability
  - containers
conditions:
  kibana:
    version: ^8.8.0
  elastic:
    subscription: basic
policy_templates:
  - name: docker
    title: Docker logs and metrics
    description: Collect logs and metrics from Docker instances
    inputs:
      - type: docker/metrics
        title: Collect Docker metrics
        description: Collecting container, cpu, diskio, event, healthcheck, image, info, memory and network metrics from Docker instances
      - type: filestream
        title: Collect Docker container logs
        description: Collecting docker container logs
owner:
  github: elastic/obs-cloudnative-monitoring
  type: elastic<|MERGE_RESOLUTION|>--- conflicted
+++ resolved
@@ -1,11 +1,6 @@
 name: docker
 title: Docker
-<<<<<<< HEAD
-version: "2.9.0"
-=======
-version: 2.9.0
-release: ga
->>>>>>> 7dd75d05
+version: "2.10.0"
 description: Collect metrics and logs from Docker instances with Elastic Agent.
 type: integration
 icons:
