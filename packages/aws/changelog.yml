--- conflicted
+++ resolved
@@ -1,15 +1,14 @@
 # newer versions go on top
+- version: "2.4.0"
+  changes:
+    - description: Update package-spec version to 2.11.0.
+      type: enhancement
+      link: https://github.com/elastic/integrations/pull/7958
 - version: "2.3.0"
   changes:
-<<<<<<< HEAD
-    - description: Update package-spec version to 2.11.0.
-      type: enhancement
-      link: https://github.com/elastic/integrations/pull/7958
-=======
     - description: Change include_linked_accounts default to true
       type: enhancement
       link: https://github.com/elastic/integrations/pull/7856
->>>>>>> 922e3a85
 - version: "2.2.1"
   changes:
     - description: Fix GuardDuty API call parameter.
