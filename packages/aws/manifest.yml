--- conflicted
+++ resolved
@@ -1,11 +1,7 @@
 format_version: 2.11.0
 name: aws
 title: AWS
-version: 2.3.0
-<<<<<<< HEAD
-=======
-license: basic
->>>>>>> 922e3a85
+version: 2.4.0
 description: Collect logs and metrics from Amazon Web Services (AWS) with Elastic Agent.
 type: integration
 categories:
