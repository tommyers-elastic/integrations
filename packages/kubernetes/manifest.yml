--- conflicted
+++ resolved
@@ -1,11 +1,7 @@
 format_version: "3.0.0"
 name: kubernetes
 title: Kubernetes
-<<<<<<< HEAD
-version: "1.46.0"
-=======
-version: 1.46.0
->>>>>>> 7dd75d05
+version: "1.47.0"
 description: Collect logs and metrics from Kubernetes clusters with Elastic Agent.
 type: integration
 categories:
@@ -13,12 +9,8 @@
   - containers
   - kubernetes
 conditions:
-<<<<<<< HEAD
   kibana:
     version: ^8.10.1
-=======
-  kibana.version: "^8.10.1"
->>>>>>> 7dd75d05
 screenshots:
   - src: /img/metricbeat_kubernetes_overview.png
     title: Metricbeat Kubernetes Overview
