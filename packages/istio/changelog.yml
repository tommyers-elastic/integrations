--- conflicted
+++ resolved
@@ -1,17 +1,14 @@
 # newer versions go on top
-<<<<<<< HEAD
-- version: "0.5.0"
+- version: "0.6.0"
   changes:
     - description: Update package-spec to version 3.0.0
       type: enhancement
       link: https://github.com/elastic/integrations/pull/8023
-=======
 - version: 0.5.0
   changes:
     - description: Adapt fields for changes in file system info
       type: enhancement
       link: https://github.com/elastic/integrations/pull/8068
->>>>>>> 7dd75d05
 - version: "0.4.2"
   changes:
     - description: Add null check to the rename processor
