--- conflicted
+++ resolved
@@ -1,11 +1,6 @@
 name: nats
 title: NATS
-<<<<<<< HEAD
 version: "1.4.0"
-=======
-version: 1.3.3
-release: ga
->>>>>>> 7dd75d05
 description: Collect logs and metrics from NATS servers with Elastic Agent.
 type: integration
 icons:
@@ -18,14 +13,10 @@
   - observability
   - message_queue
 conditions:
-<<<<<<< HEAD
   kibana:
-    version: "^7.14.0 || ^8.0.0"
+    version: "^8.10.2"
   elastic:
     subscription: basic
-=======
-  kibana.version: "^8.10.2"
->>>>>>> 7dd75d05
 screenshots:
   - src: /img/filebeat_nats_dashboard.png
     title: Filebeat NATS Dashboard
