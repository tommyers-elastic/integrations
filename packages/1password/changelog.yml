--- conflicted
+++ resolved
@@ -1,17 +1,14 @@
 # newer versions go on top
-<<<<<<< HEAD
 - version: "1.2.0"
   changes:
     - description: Add new "event.action" to item usage events
       type: enhancement
       link: https://github.com/elastic/integrations/pull/2367
-=======
 - version: "1.1.1"
   changes:
     - description: Fix field mapping conflict for ECS `event.created`.
       type: bugfix
       link: https://github.com/elastic/integrations/pull/2687
->>>>>>> 21aa4b8b
 - version: "1.1.0"
   changes:
     - description: Update to ECS 8.0
