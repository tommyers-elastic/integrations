{
    "expected": [
        {
            "@timestamp": "2021-08-30T18:57:42.484Z",
            "ecs": {
                "version": "8.0.0"
            },
            "event": {
                "category": [
                    "file"
                ],
                "created": "2021-08-30T22:57:42.484Z",
<<<<<<< HEAD
                "ingested": "2022-01-31T06:36:42.474962303Z",
=======
>>>>>>> 21aa4b8b
                "kind": "event",
                "original": "{\"uuid\":\"MCQODBBWJD5HISKYNP3HJPV2DV\",\"timestamp\":\"2021-08-30T18:57:42.484Z\",\"used_version\":1,\"vault_uuid\":\"jaqxqf5qylslqiitnduawrndc5\",\"item_uuid\":\"bvwmmwxisuca7wbehrbyqhag54\",\"user\":{\"uuid\":\"OJQGU46KAPROEJLCK674RHSAY5\",\"name\":\"Name\",\"email\":\"email@1password.com\"},\"client\":{\"app_name\":\"1Password Browser Extension\",\"app_version\":\"1109\",\"platform_name\":\"Chrome\",\"platform_version\":\"93.0.4577.62\",\"os_name\":\"Android\",\"os_version\":\"10\",\"ip_address\":\"89.160.20.156\"}}",
                "type": [
                    "access"
                ]
            },
            "onepassword": {
                "client": {
                    "app_name": "1Password Browser Extension",
                    "app_version": "1109",
                    "platform_name": "Chrome",
                    "platform_version": "93.0.4577.62"
                },
                "item_uuid": "bvwmmwxisuca7wbehrbyqhag54",
                "used_version": 1,
                "uuid": "MCQODBBWJD5HISKYNP3HJPV2DV",
                "vault_uuid": "jaqxqf5qylslqiitnduawrndc5"
            },
            "os": {
                "name": "Android",
                "version": "10"
            },
            "related": {
                "ip": [
                    "89.160.20.156"
                ],
                "user": [
                    "OJQGU46KAPROEJLCK674RHSAY5",
                    "email@1password.com",
                    "Name"
                ]
            },
            "source": {
                "as": {
                    "number": 29518,
                    "organization": {
                        "name": "Bredband2 AB"
                    }
                },
                "geo": {
                    "city_name": "Linköping",
                    "continent_name": "Europe",
                    "country_iso_code": "SE",
                    "country_name": "Sweden",
                    "location": {
                        "lat": 58.4167,
                        "lon": 15.6167
                    },
                    "region_iso_code": "SE-E",
                    "region_name": "Östergötland County"
                },
                "ip": "89.160.20.156"
            },
            "tags": [
                "preserve_original_event"
            ],
            "user": {
                "email": "email@1password.com",
                "full_name": "Name",
                "id": "OJQGU46KAPROEJLCK674RHSAY5"
            }
        },
        {
            "@timestamp": "2021-08-30T19:10:00.123Z",
            "ecs": {
                "version": "8.0.0"
            },
            "event": {
<<<<<<< HEAD
                "action": "reveal",
=======
>>>>>>> 21aa4b8b
                "category": [
                    "file"
                ],
                "created": "2021-08-30T22:57:42.484Z",
<<<<<<< HEAD
                "ingested": "2022-01-31T06:36:42.474965849Z",
                "kind": "event",
                "original": "{\"uuid\":\"5HBWJDWCQADISKY2DVBNP3HJPV\",\"timestamp\":\"2021-08-30T19:10:00.123Z\",\"used_version\":1,\"action\":\"reveal\",\"vault_uuid\":\"jaqxqf5qylslqiitnduawrndc5\",\"item_uuid\":\"bvwmmwxisuca7wbehrbyqhag54\",\"user\":{\"uuid\":\"OJQGU46KAPROEJLCK674RHSAY5\",\"name\":\"Name\",\"email\":\"email@1password.com\"},\"client\":{\"app_name\":\"1Password Browser Extension\",\"app_version\":\"1109\",\"platform_name\":\"Chrome\",\"platform_version\":\"93.0.4577.62\",\"os_name\":\"Android\",\"os_version\":\"10\",\"ip_address\":\"89.160.20.156\"}}",
=======
                "kind": "event",
                "original": "{\"uuid\":\"5HBWJDWCQADISKY2DVBNP3HJPV\",\"timestamp\":\"2021-08-30T19:10:00.123Z\",\"used_version\":1,\"vault_uuid\":\"jaqxqf5qylslqiitnduawrndc5\",\"item_uuid\":\"bvwmmwxisuca7wbehrbyqhag54\",\"user\":{\"uuid\":\"OJQGU46KAPROEJLCK674RHSAY5\",\"name\":\"Name\",\"email\":\"email@1password.com\"},\"client\":{\"app_name\":\"1Password Browser Extension\",\"app_version\":\"1109\",\"platform_name\":\"Chrome\",\"platform_version\":\"93.0.4577.62\",\"os_name\":\"Android\",\"os_version\":\"10\",\"ip_address\":\"89.160.20.156\"}}",
>>>>>>> 21aa4b8b
                "type": [
                    "access"
                ]
            },
            "onepassword": {
                "client": {
                    "app_name": "1Password Browser Extension",
                    "app_version": "1109",
                    "platform_name": "Chrome",
                    "platform_version": "93.0.4577.62"
                },
                "item_uuid": "bvwmmwxisuca7wbehrbyqhag54",
                "used_version": 1,
                "uuid": "5HBWJDWCQADISKY2DVBNP3HJPV",
                "vault_uuid": "jaqxqf5qylslqiitnduawrndc5"
            },
            "os": {
                "name": "Android",
                "version": "10"
            },
            "related": {
                "ip": [
                    "89.160.20.156"
                ],
                "user": [
                    "OJQGU46KAPROEJLCK674RHSAY5",
                    "email@1password.com",
                    "Name"
                ]
            },
            "source": {
                "as": {
                    "number": 29518,
                    "organization": {
                        "name": "Bredband2 AB"
                    }
                },
                "geo": {
                    "city_name": "Linköping",
                    "continent_name": "Europe",
                    "country_iso_code": "SE",
                    "country_name": "Sweden",
                    "location": {
                        "lat": 58.4167,
                        "lon": 15.6167
                    },
                    "region_iso_code": "SE-E",
                    "region_name": "Östergötland County"
                },
                "ip": "89.160.20.156"
            },
            "tags": [
                "preserve_original_event"
            ],
            "user": {
                "email": "email@1password.com",
                "full_name": "Name",
                "id": "OJQGU46KAPROEJLCK674RHSAY5"
            }
        }
    ]
}<|MERGE_RESOLUTION|>--- conflicted
+++ resolved
@@ -10,10 +10,6 @@
                     "file"
                 ],
                 "created": "2021-08-30T22:57:42.484Z",
-<<<<<<< HEAD
-                "ingested": "2022-01-31T06:36:42.474962303Z",
-=======
->>>>>>> 21aa4b8b
                 "kind": "event",
                 "original": "{\"uuid\":\"MCQODBBWJD5HISKYNP3HJPV2DV\",\"timestamp\":\"2021-08-30T18:57:42.484Z\",\"used_version\":1,\"vault_uuid\":\"jaqxqf5qylslqiitnduawrndc5\",\"item_uuid\":\"bvwmmwxisuca7wbehrbyqhag54\",\"user\":{\"uuid\":\"OJQGU46KAPROEJLCK674RHSAY5\",\"name\":\"Name\",\"email\":\"email@1password.com\"},\"client\":{\"app_name\":\"1Password Browser Extension\",\"app_version\":\"1109\",\"platform_name\":\"Chrome\",\"platform_version\":\"93.0.4577.62\",\"os_name\":\"Android\",\"os_version\":\"10\",\"ip_address\":\"89.160.20.156\"}}",
                 "type": [
@@ -82,22 +78,13 @@
                 "version": "8.0.0"
             },
             "event": {
-<<<<<<< HEAD
                 "action": "reveal",
-=======
->>>>>>> 21aa4b8b
                 "category": [
                     "file"
                 ],
                 "created": "2021-08-30T22:57:42.484Z",
-<<<<<<< HEAD
-                "ingested": "2022-01-31T06:36:42.474965849Z",
                 "kind": "event",
                 "original": "{\"uuid\":\"5HBWJDWCQADISKY2DVBNP3HJPV\",\"timestamp\":\"2021-08-30T19:10:00.123Z\",\"used_version\":1,\"action\":\"reveal\",\"vault_uuid\":\"jaqxqf5qylslqiitnduawrndc5\",\"item_uuid\":\"bvwmmwxisuca7wbehrbyqhag54\",\"user\":{\"uuid\":\"OJQGU46KAPROEJLCK674RHSAY5\",\"name\":\"Name\",\"email\":\"email@1password.com\"},\"client\":{\"app_name\":\"1Password Browser Extension\",\"app_version\":\"1109\",\"platform_name\":\"Chrome\",\"platform_version\":\"93.0.4577.62\",\"os_name\":\"Android\",\"os_version\":\"10\",\"ip_address\":\"89.160.20.156\"}}",
-=======
-                "kind": "event",
-                "original": "{\"uuid\":\"5HBWJDWCQADISKY2DVBNP3HJPV\",\"timestamp\":\"2021-08-30T19:10:00.123Z\",\"used_version\":1,\"vault_uuid\":\"jaqxqf5qylslqiitnduawrndc5\",\"item_uuid\":\"bvwmmwxisuca7wbehrbyqhag54\",\"user\":{\"uuid\":\"OJQGU46KAPROEJLCK674RHSAY5\",\"name\":\"Name\",\"email\":\"email@1password.com\"},\"client\":{\"app_name\":\"1Password Browser Extension\",\"app_version\":\"1109\",\"platform_name\":\"Chrome\",\"platform_version\":\"93.0.4577.62\",\"os_name\":\"Android\",\"os_version\":\"10\",\"ip_address\":\"89.160.20.156\"}}",
->>>>>>> 21aa4b8b
                 "type": [
                     "access"
                 ]
