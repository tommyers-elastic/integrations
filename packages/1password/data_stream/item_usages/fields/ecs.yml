--- conflicted
+++ resolved
@@ -11,11 +11,9 @@
 - external: ecs
   name: event.type
 - external: ecs
-<<<<<<< HEAD
   name: event.action
-=======
+- external: ecs
   name: event.created
->>>>>>> 21aa4b8b
 - external: ecs
   name: user.id
 - external: ecs
