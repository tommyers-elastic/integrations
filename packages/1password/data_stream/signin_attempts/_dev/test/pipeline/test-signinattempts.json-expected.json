--- conflicted
+++ resolved
@@ -11,10 +11,6 @@
                     "authentication"
                 ],
                 "created": "2021-08-30T22:57:42.484Z",
-<<<<<<< HEAD
-                "ingested": "2022-01-31T06:36:43.650976848Z",
-=======
->>>>>>> 21aa4b8b
                 "kind": "event",
                 "original": "{\"uuid\":\"HGIF4OEWXDTVWKEQDIWTKV26HU\",\"session_uuid\":\"UED4KFZ5BH37IQWTJ7LG4VPWK7\",\"timestamp\":\"2021-08-11T14:28:03Z\",\"country\":\"AR\",\"category\":\"success\",\"type\":\"credentials_ok\",\"details\":null,\"target_user\":{\"uuid\":\"OJQGU46KAPROEJLCK674RHSAY5\",\"name\":\"Name\",\"email\":\"email@1password.com\"},\"client\":{\"app_name\":\"1Password Browser Extension\",\"app_version\":\"1109\",\"platform_name\":\"Chrome\",\"platform_version\":\"93.0.4577.62\",\"os_name\":\"Android\",\"os_version\":\"10\",\"ip_address\":\"89.160.20.156\"}}",
                 "outcome": "success",
@@ -90,10 +86,6 @@
                     "authentication"
                 ],
                 "created": "2021-08-30T22:57:42.484Z",
-<<<<<<< HEAD
-                "ingested": "2022-01-31T06:36:43.650979419Z",
-=======
->>>>>>> 21aa4b8b
                 "kind": "event",
                 "original": "{\"uuid\":\"QVWKEOEWXU2DIDHWTK6HGIF4TV\",\"session_uuid\":\"UED4KFZ5BH37IQWTJ7LG4VPWK7\",\"timestamp\":\"2021-08-11T15:04:22Z\",\"country\":\"AR\",\"category\":\"credentials_failed\",\"type\":\"password_secret_bad\",\"details\":null,\"target_user\":{\"uuid\":\"OJQGU46KAPROEJLCK674RHSAY5\",\"name\":\"Name\",\"email\":\"email@1password.com\"},\"client\":{\"app_name\":\"1Password Browser Extension\",\"app_version\":\"1109\",\"platform_name\":\"Chrome\",\"platform_version\":\"93.0.4577.62\",\"os_name\":\"Android\",\"os_version\":\"10\",\"ip_address\":\"89.160.20.156\"}}",
                 "outcome": "failure",
