# newer versions go on top
<<<<<<< HEAD
- version: "1.4.0"
  changes:
    - description: Update package-spec to version 3.0.0
      type: enhancement
      link: https://github.com/elastic/integrations/pull/8023
=======
- version: "1.3.3"
  changes:
    - description: Fix reference error in Channel Overview dashboard.
      type: bugfix
      link: https://github.com/elastic/integrations/pull/7959
>>>>>>> 7dd75d05
- version: "1.3.2"
  changes:
    - description: Add null check to the rename processor
      type: bugfix
      link: https://github.com/elastic/integrations/pull/7956
- version: "1.3.1"
  changes:
    - description: Added categories and/or subcategories.
      type: enhancement
      link: https://github.com/elastic/integrations/pull/5123
- version: "1.3.0"
  changes:
    - description: Update to ECS 8.0
      type: enhancement
      link: https://github.com/elastic/integrations/pull/2511
- version: "1.2.0"
  changes:
    - description: Release stan package for v8.0.0
      type: enhancement
      link: https://github.com/elastic/integrations/pull/2171
- version: "1.1.2"
  changes:
    - description: Uniform with guidelines
      type: enhancement
      link: https://github.com/elastic/integrations/pull/2084
- version: "1.1.1"
  changes:
    - description: Fix logic that checks for the 'forwarded' tag
      type: bugfix
      link: https://github.com/elastic/integrations/pull/1853
- version: "1.1.0"
  changes:
    - description: Update to ECS 1.12.0
      type: enhancement
      link: https://github.com/elastic/integrations/pull/1708
- version: "1.0.0"
  changes:
    - description: Release Stan as GA
      type: enhancement
      link: https://github.com/elastic/integrations/pull/1619
- version: "0.5.3"
  changes:
    - description: Convert to generated ECS fields
      type: enhancement
      link: https://github.com/elastic/integrations/pull/1506
- version: '0.5.2'
  changes:
    - description: update to ECS 1.11.0
      type: enhancement
      link: https://github.com/elastic/integrations/pull/1420
- version: "0.5.1"
  changes:
    - description: Escape special characters in docs
      type: enhancement
      link: https://github.com/elastic/integrations/pull/1405
- version: "0.5.0"
  changes:
    - description: Update integration description
      type: enhancement
      link: https://github.com/elastic/integrations/pull/1364
- version: "0.4.0"
  changes:
    - description: Set "event.module" and "event.dataset"
      type: enhancement
      link: https://github.com/elastic/integrations/pull/1236
- version: "0.3.0"
  changes:
    - description: update to ECS 1.10.0 and adding event.original options
      type: enhancement
      link: https://github.com/elastic/integrations/pull/1104
- version: "0.2.0"
  changes:
    - description: Fix stack compatability
      type: bugfix
      link: https://github.com/elastic/integrations/pull/997
- version: "0.1.3"
  changes:
    - description: update to ECS 1.9.0
      type: enhancement
      link: https://github.com/elastic/integrations/pull/872
- version: "0.1.2"
  changes:
    - description: Change kibana.version constraint to be more conservative.
      type: bugfix
      link: https://github.com/elastic/integrations/pull/749
- version: "0.1.0"
  changes:
    - description: initial release
      type: enhancement # can be one of: enhancement, bugfix, breaking-change
      link: https://github.com/elastic/integrations/pull/532<|MERGE_RESOLUTION|>--- conflicted
+++ resolved
@@ -1,17 +1,14 @@
 # newer versions go on top
-<<<<<<< HEAD
 - version: "1.4.0"
   changes:
     - description: Update package-spec to version 3.0.0
       type: enhancement
       link: https://github.com/elastic/integrations/pull/8023
-=======
 - version: "1.3.3"
   changes:
     - description: Fix reference error in Channel Overview dashboard.
       type: bugfix
       link: https://github.com/elastic/integrations/pull/7959
->>>>>>> 7dd75d05
 - version: "1.3.2"
   changes:
     - description: Add null check to the rename processor
