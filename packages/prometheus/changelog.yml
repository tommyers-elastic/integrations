# newer versions go on top
<<<<<<< HEAD
- version: "1.14.0"
  changes:
    - description: Update package-spec to version 3.0.0
      type: enhancement
      link: https://github.com/elastic/integrations/pull/8023
=======
- version: "1.13.1"
  changes:
    - description: Migrate Prometheus Server Overview dashboard to lens.
      type: enhancement
      link: https://github.com/elastic/integrations/pull/8016
>>>>>>> 7dd75d05
- version: "1.13.0"
  changes:
    - description: Ensure event.kind is correctly set for pipeline errors.
      type: enhancement
      link: https://github.com/elastic/integrations/pull/7082
- version: "1.12.1"
  changes:
    - description: Fix remote_write ingest pipeline to include both metric path 'prometheus.*' and 'prometheus.metrics.*' to fingerprint calculation
      type: bugfix
      link: https://github.com/elastic/integrations/pull/7882
- version: "1.12.0"
  changes:
    - description: Use ecs definition of the 'event.dataset' field
      type: enhancement
      link: https://github.com/elastic/integrations/pull/7667
- version: "1.11.0"
  changes:
    - description: Enable TSDB by default for remote_write datastreams. This improves storage usage and query performance. For more details, see https://www.elastic.co/guide/en/elasticsearch/reference/current/tsds.html
      type: enhancement
      link: https://github.com/elastic/integrations/pull/7598
- version: "1.10.0"
  changes:
    - description: Align fingerprint field name across all datastreams, add handling of pipeline failures to the collector and query datastreams
      type: enhancement
      link: https://github.com/elastic/integrations/pull/7594
- version: "1.9.0"
  changes:
    - description: Add dimension and metric_type fields to remote_write datastream
      type: enhancement
      link: https://github.com/elastic/integrations/pull/7565
- version: "1.8.0"
  changes:
    - description: Enable TSDB by default for collector and query metrics data streams. This improves storage usage and query performance. For more details, see https://www.elastic.co/guide/en/elasticsearch/reference/current/tsds.html. Still TSDB is not supported for remote_write
      type: enhancement
      link: https://github.com/elastic/integrations/pull/7261
- version: "1.7.0"
  changes:
    - description: Revert metrics field definition to the format used before introducing metric_type
      type: enhancement
      link: https://github.com/elastic/integrations/pull/7324
- version: "1.6.0"
  changes:
    - description: Add metric_type fields to collector and query datastreams for TSDB support
      type: enhancement
      link: https://github.com/elastic/integrations/pull/6981
- version: "1.5.0"
  changes:
    - description: Add dimension fields to collector and query datastreams for TSDB support
      type: enhancement
      link: https://github.com/elastic/integrations/pull/5974
- version: "1.4.0"
  changes:
    - description: Add processor configuration
      type: enhancement
      link: https://github.com/elastic/integrations/pull/6536
- version: "1.3.2"
  changes:
    - description: Fix timeout and connect_timeout parameter parsing issue
      type: bugfix
      link: https://github.com/elastic/integrations/pull/6140
- version: "1.3.1"
  changes:
    - description: Added categories and/or subcategories.
      type: enhancement
      link: https://github.com/elastic/integrations/pull/5123
- version: "1.3.0"
  changes:
    - description: Support data_stream.dataset name
      type: enhancement
      link: https://github.com/elastic/integrations/pull/5336
- version: "1.2.0"
  changes:
    - description: Enable setting condition on Prometheus Collector
      type: enhancement
      link: https://github.com/elastic/integrations/pull/5317
- version: "1.1.0"
  changes:
    - description: Remove "integration" from the package name
      type: enhancement
      link: https://github.com/elastic/integrations/pull/4983
- version: "1.0.1"
  changes:
    - description: Removing x-pack references and updating default values
      type: enhancement
      link: https://github.com/elastic/integrations/pull/4545
- version: "1.0.0"
  changes:
    - description: Promote integration to GA
      type: enhancement
      link: https://github.com/elastic/integrations/pull/4315
- version: "0.14.0"
  changes:
    - description: Update default dashboard
      type: enhancement
      link: https://github.com/elastic/integrations/pull/4275
- version: "0.13.0"
  changes:
    - description: Revert index mapping changes for histogram type
      type: enhancement
      link: https://github.com/elastic/integrations/pull/4060
- version: "0.12.0"
  changes:
    - description: Disable leader election by default, remove bearer token file default value
      type: bugfix
      link: https://github.com/elastic/integrations/pull/4034
- version: "0.11.0"
  changes:
    - description: Fix histogram type in collector data_stream
      type: bugfix
      link: https://github.com/elastic/integrations/pull/3891
- version: "0.10.0"
  changes:
    - description: Hide some configuration for remote_write data_stream; Add leader election for collector and query data_streams
      type: enhancement
      link: https://github.com/elastic/integrations/pull/3662
- version: "0.9.2"
  changes:
    - description: reworded a link to related documentation in the Readme so it is clearer
      type: enhancement
      link: https://github.com/elastic/integrations/pull/2916
- version: "0.9.1"
  changes:
    - description: Add documentation for multi-fields
      type: enhancement
      link: https://github.com/elastic/integrations/pull/2916
- version: "0.9.0"
  changes:
    - description: Add standard HTTP options to the package
      type: enhancement
      link: https://github.com/elastic/integrations/pull/2632
- version: "0.8.0"
  changes:
    - description: Improve default datastream enablement
      type: enhancement
      link: https://github.com/elastic/integrations/pull/2619
- version: "0.7.0"
  changes:
    - description: Release prometheus package for v8.0.0
      type: enhancement
      link: https://github.com/elastic/integrations/pull/2189
- version: "0.6.1"
  changes:
    - description: Uniform with guidelines
      type: enhancement
      link: https://github.com/elastic/integrations/pull/2050
- version: "0.6.0"
  changes:
    - description: Update to ECS 1.12.0
      type: enhancement
      link: https://github.com/elastic/integrations/pull/1705
- version: "0.5.1"
  changes:
    - description: Escape special characters in docs
      type: enhancement
      link: https://github.com/elastic/integrations/pull/1405
- version: "0.5.0"
  changes:
    - description: Update integration description
      type: enhancement
      link: https://github.com/elastic/integrations/pull/1364
- version: "0.4.1"
  changes:
    - description: Fix yml code blocks
      type: enhancement
      link: https://github.com/elastic/integrations/pull/1323
- version: "0.4.0"
  changes:
    - description: Set `event.module` and `event.dataset`
      type: enhancement
      link: https://github.com/elastic/integrations/pull/1249
- version: "0.3.5"
  changes:
    - description: Updating package owner
      type: enhancement
      link: https://github.com/elastic/integrations/pull/766
- version: "0.3.4"
  changes:
    - description: Correct sample event file.
      type: bugfix # can be one of: enhancement, bugfix, breaking-change
      link: https://github.com/elastic/integrations/pull/754
- version: "0.3.3"
  changes:
    - description: Change kibana.version constraint to be more conservative.
      type: bugfix
      link: https://github.com/elastic/integrations/pull/749
- version: "0.1.0"
  changes:
    - description: initial release
      type: enhancement # can be one of: enhancement, bugfix, breaking-change
      link: https://github.com/elastic/integrations/pull/114<|MERGE_RESOLUTION|>--- conflicted
+++ resolved
@@ -1,17 +1,14 @@
 # newer versions go on top
-<<<<<<< HEAD
 - version: "1.14.0"
   changes:
     - description: Update package-spec to version 3.0.0
       type: enhancement
       link: https://github.com/elastic/integrations/pull/8023
-=======
 - version: "1.13.1"
   changes:
     - description: Migrate Prometheus Server Overview dashboard to lens.
       type: enhancement
       link: https://github.com/elastic/integrations/pull/8016
->>>>>>> 7dd75d05
 - version: "1.13.0"
   changes:
     - description: Ensure event.kind is correctly set for pipeline errors.
