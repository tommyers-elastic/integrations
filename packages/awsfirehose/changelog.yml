# newer versions go on top
- version: 0.4.0
  changes:
<<<<<<< HEAD
    - description: Update the package format_version to 3.0.0.
      type: enhancement
      link: https://github.com/elastic/integrations/pull/8041
=======
    - description: Add routing rules for cloudfront log, elb log and s3access log.
      type: enhancement
      link: https://github.com/elastic/integrations/pull/7932
>>>>>>> b0cb323f
- version: 0.3.0
  changes:
    - description: remove redudant `.logs` suffix from dataset name
      type: enhancement
      link: https://github.com/elastic/integrations/pull/7670
- version: 0.2.1
  changes:
    - description: Route WAF logs based on log format
      type: enhancement
      link: https://github.com/elastic/integrations/pull/7836
- version: 0.2.0
  changes:
    - description: Add support for routing api gateway logs
      type: enhancement
      link: https://github.com/elastic/integrations/pull/7701
- version: 0.1.0
  changes:
    - description: initial release
      type: enhancement
      link: https://github.com/elastic/integrations/pull/7146<|MERGE_RESOLUTION|>--- conflicted
+++ resolved
@@ -1,15 +1,14 @@
 # newer versions go on top
-- version: 0.4.0
+- version: 0.5.0
   changes:
-<<<<<<< HEAD
     - description: Update the package format_version to 3.0.0.
       type: enhancement
       link: https://github.com/elastic/integrations/pull/8041
-=======
+- version: 0.4.0
+  changes:
     - description: Add routing rules for cloudfront log, elb log and s3access log.
       type: enhancement
       link: https://github.com/elastic/integrations/pull/7932
->>>>>>> b0cb323f
 - version: 0.3.0
   changes:
     - description: remove redudant `.logs` suffix from dataset name
